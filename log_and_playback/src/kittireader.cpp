--- conflicted
+++ resolved
@@ -88,13 +88,11 @@
 
   ss >> epoch_time;
 
-<<<<<<< HEAD
   //Temporary Fix please revert to above line
   //ep_time = static_cast<double>(epoch_time) * 1e-6;
-  ep_time = static_cast<double>(epoch_time) * 1E-7;
-=======
-  const double ep_time = static_cast<double>(epoch_time) * 1e-9;//* 1e-9;
->>>>>>> be0919e6
+  double ep_time = static_cast<double>(epoch_time) * 1E-7;
+
+  //const double ep_time = static_cast<double>(epoch_time) * 1e-9;//* 1e-9;
   for(int i=0; i<25; i++){
     ss >> data[i];
   }
@@ -234,13 +232,9 @@
     spin_->header.seq = 14;
 
     spin_->header.stamp = t_start;
-<<<<<<< HEAD
-
-    time_ =ros::Time(t_start *1E-6);
-=======
+
     // Recent Additions
     time_ = pcl_conversions::fromPCL(spin_->header).stamp;
->>>>>>> be0919e6
     stdr_velodyne::PointType pt;
 
     float x,y,z;
@@ -280,13 +274,10 @@
       pt.encoder = encoder;
       pt.v_angle = v_angle;
       pt.beam_id = beam_id -1 ;
-<<<<<<< HEAD
       pt.beam_nb = beam_id - 1; //beam_nb;
-      pt.timestamp = static_cast<double>(t_start) * 1E-6;
-=======
+     // pt.timestamp = static_cast<double>(t_start) * 1E-6;
       pt.beam_nb = beam_id - 1;//beam_nb;
       pt.timestamp = time_.toSec();
->>>>>>> be0919e6
       pt.distance = distance;
       // add to pointcloud
       spin_->push_back(pt);
